--- conflicted
+++ resolved
@@ -78,10 +78,7 @@
 {{- $args = append $args (print "-db.postgres.database=" .Values.postgres.database) }}
 {{- $args = append $args (print "-db.postgres.user=" .Values.postgres.username) }}
 {{- $args = append $args (print "-db.postgres.passwordFile=/creds/postgres/password") }}
-<<<<<<< HEAD
-=======
 {{- $args = append $args (print "-immcache.kind=redis") }}
->>>>>>> e69a9ed8
 {{- $args = append $args (print "-redis.enabled") }}
 {{- $args = append $args (print "-redis.addr=" .Values.redis.addr) }}
 {{- $args = append $args (print "-redis.passwordFile=/creds/redis/password") }}
