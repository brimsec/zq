--- conflicted
+++ resolved
@@ -110,10 +110,8 @@
 				//return m.chunkWalk(ctx, zctx, sf, srcChan)
 			}
 
-			sc, err := opener()
-			if err != nil {
-				return nil, err
-			}
+			//sc, err := opener()
+			var sc ScannerCloser
 			if sc == nil {
 				continue
 			}
@@ -171,18 +169,7 @@
 	}, nil
 }
 
-<<<<<<< HEAD
-func createParallelGroup(pctx *proc.Context, filterExpr ast.BooleanExpr, msrc address.MultiSource, mcfg address.MultiConfig) ([]proc.Interface, *parallelGroup, error) {
-	var filt filter.Filter
-	if filterExpr != nil {
-		var err error
-		if filt, err = filter.Compile(filterExpr); err != nil {
-			return nil, nil, err
-		}
-	}
-=======
 func createParallelGroup(pctx *proc.Context, filt filter.Filter, filterExpr ast.BooleanExpr, msrc MultiSource, mcfg MultiConfig) ([]proc.Interface, *parallelGroup, error) {
->>>>>>> d5b8881f
 	pg := &parallelGroup{
 		pctx: pctx,
 		filter: address.SourceFilter{
