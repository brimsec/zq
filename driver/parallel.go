package driver

import (
	"encoding/json"
	"fmt"
	"io"
	"reflect"
	"strconv"
	"sync"

	"github.com/brimsec/zq/api"
	"github.com/brimsec/zq/api/client"
	"github.com/brimsec/zq/ast"
	"github.com/brimsec/zq/proc"
	"github.com/brimsec/zq/scanner"
	"github.com/brimsec/zq/zbuf"
)

type parallelHead struct {
	pctx   *proc.Context
	parent proc.Interface
	once   sync.Once
	pg     *parallelGroup

	mu sync.Mutex // protects below
	sc ScannerCloser

	// workerConn is connection to a worker zqd process
	// that is only used for distributed zqd.
	// Thread (goroutine) parallelism is used when workerConn is nil.
<<<<<<< HEAD
	workerConn             *api.Connection
	elapsedWaitForPull     int64
	elapsedLocalProcessing int64
	Label                  string
=======
	workerConn *client.Connection
>>>>>>> 8d7a8cde
}

func (ph *parallelHead) closeOnDone() {
	<-ph.pctx.Done()
	ph.mu.Lock()
	if ph.sc != nil {
		ph.sc.Close()
		ph.sc = nil
	}
	ph.mu.Unlock()
}

func (ph *parallelHead) Pull() (zbuf.Batch, error) {
	// Trigger the parallel group to read from the multisource.
	ph.pg.once.Do(func() {
		go ph.pg.run()
	})
	// Ensure open scanners are closed when flowgraph execution stops.
	ph.once.Do(func() {
		go ph.closeOnDone()
	})

	ph.mu.Lock()
	defer ph.mu.Unlock()

	for {
		if ph.sc == nil {
			var sc ScannerCloser
			var err error
			if ph.workerConn == nil {
				// Thread (goroutine) parallelism uses nextSource
				sc, err = ph.pg.nextSource()
				if sc == nil || err != nil {
					return nil, err
				}
			} else {
				// Worker process parallelism uses nextSourceForConn
				sc, err = ph.pg.nextSourceForConn(ph.workerConn, ph.Label)
				if err != nil {
					println("Error in parallelHead.nextSourceForConn: ", err.Error, reflect.TypeOf(err), " for head ", ph.Label)
					return nil, fmt.Errorf("Error connecting to remote worker %v: %w", ph.Label, err)
				}
				if sc == nil {
					return nil, nil
				}
			}
			ph.sc = sc
		}
		batch, err := ph.sc.Pull()
		if err != nil {
			println("Error in parallelHead.Pull: ", err.Error, reflect.TypeOf(err), " for head ", ph.Label)
			return nil, err
		}
		if batch == nil {
			if err := ph.sc.Close(); err != nil {
				return nil, err
			}
			ph.pg.doneSource(ph.sc)
			ph.sc = nil
			continue
		}
		return batch, err
	}
}

func (ph *parallelHead) Done() {
	//XXX need to do something here... this happens when the scanner
	// hasn't finished but the flowgraph is done (e.g., tail).
	// I don't think this worked right prior to this refactor.
	// OR maybe this is ok because tail returns EOS then context is canceled?
}

type parallelGroup struct {
	pctx       *proc.Context
	filter     SourceFilter
	msrc       MultiSource
	mcfg       MultiConfig
	once       sync.Once
	sourceChan chan Source
	sourceErr  error

	mu       sync.Mutex // protects below
	stats    scanner.ScannerStats
	scanners map[scanner.Scanner]struct{}

	// counters for analyzing distributed zqd performance
	reqCount int
}

func (pg *parallelGroup) nextSource() (ScannerCloser, error) {
	for {
		select {
		case src, ok := <-pg.sourceChan:
			if !ok {
				return nil, pg.sourceErr
			}
			sc, err := src.Open(pg.pctx.Context, pg.pctx.TypeContext, pg.filter)
			if err != nil {
				return nil, err
			}
			if sc == nil {
				continue
			}
			pg.mu.Lock()
			pg.scanners[sc] = struct{}{}
			pg.mu.Unlock()
			return sc, nil
		case <-pg.pctx.Done():
			return nil, pg.pctx.Err()
		}
	}
}

// nextSourceForConn is similar to nextSource, but instead of returning the scannerCloser
// for an open file (i.e. the stream for the open file),
// nextSourceForConn sends a request to a remote zqd worker process, and returns
// the ScannerCloser (i.e.output stream) for the remote zqd worker.
<<<<<<< HEAD
func (pg *parallelGroup) nextSourceForConn(conn *api.Connection, label string) (ScannerCloser, error) {
=======
func (pg *parallelGroup) nextSourceForConn(conn *client.Connection) (ScannerCloser, error) {
>>>>>>> 8d7a8cde
	select {
	case src, ok := <-pg.sourceChan:
		if !ok {
			return nil, pg.sourceErr
		}

		req, err := pg.sourceToRequest(src)
		if err != nil {
			return nil, err
		}

		//jreq, _ := json.Marshal(*req)
		//println("Outbound request to worker: ", string(jreq))
		pg.reqCount++
		req.Label = fmt.Sprintf("Request %d from Head %s", pg.reqCount, label)

		rc, err := conn.WorkerRaw(pg.pctx.Context, *req, nil) // rc is io.ReadCloser
		if err != nil {
			return nil, err
		}
		search := client.NewZngSearch(rc)
		s, err := scanner.NewScanner(pg.pctx.Context, search, nil, req.Span)
		if err != nil {
			return nil, err
		}
		sc := struct {
			scanner.Scanner
			io.Closer
		}{s, rc}

		pg.mu.Lock()
		pg.scanners[sc] = struct{}{}
		pg.mu.Unlock()
		return sc, nil

	case <-pg.pctx.Done():
		return nil, pg.pctx.Err()
	}
}

func (pg *parallelGroup) doneSource(sc ScannerCloser) {
	pg.mu.Lock()
	defer pg.mu.Unlock()
	pg.stats.Accumulate(sc.Stats())
	delete(pg.scanners, sc)
}

// sourceToRequest takes a Source and converts it into a WorkerRequest
func (pg *parallelGroup) sourceToRequest(src Source) (*api.WorkerRequest, error) {
	var req api.WorkerRequest
	if err := src.ToRequest(&req); err != nil {
		return nil, err
	}
	if filterExpr := pg.filter.FilterExpr; filterExpr != nil {
		b, err := json.Marshal(filterToProc(filterExpr))
		if err != nil {
			return nil, err
		}
		req.Proc = b
	}
	req.Dir = pg.mcfg.Order.Int()
	return &req, nil
}

func (pg *parallelGroup) Stats() *scanner.ScannerStats {
	pg.mu.Lock()
	defer pg.mu.Unlock()
	s := pg.stats
	for sc := range pg.scanners {
		s.Accumulate(sc.Stats())
	}
	return &s
}

func (pg *parallelGroup) run() {
	pg.sourceErr = pg.msrc.SendSources(pg.pctx, pg.filter.Span, pg.sourceChan)
	close(pg.sourceChan)
}

func createParallelGroup(pctx *proc.Context, filterExpr ast.BooleanExpr, msrc MultiSource, mcfg MultiConfig, workerURLs []string) ([]proc.Interface, *parallelGroup, error) {
	pg := &parallelGroup{
		pctx: pctx,
		filter: SourceFilter{
			FilterExpr: filterExpr,
			Span:       mcfg.Span,
		},
		msrc:       msrc,
		mcfg:       mcfg,
		sourceChan: make(chan Source),
		scanners:   make(map[scanner.Scanner]struct{}),
	}

	var sources []proc.Interface
<<<<<<< HEAD
	// mcfg.UseWorkers is used to indicate that we are processing
	// a request that could be delegated to worker processes.
	// /search requests have mcfg.UseWorkers=true
	// If we are in a worker process, then mcfg.UseWorkers defaults to false.
	if !mcfg.UseWorkers || ParallelModel == PM_USE_GOROUTINES {
=======
	// Two type of parallelGroups:
	if len(workerURLs) > 0 {
		// If workerURLs are present, then base the sources on the number of workers
		for _, w := range workerURLs {
			sources = append(sources, &parallelHead{pctx: pctx, pg: pg, workerConn: client.NewConnectionTo(w)})
		}
	} else {
		// Normal: the sources are regular parallelHead procs
		// and Parallelism is determined by mcfg
>>>>>>> 8d7a8cde
		sources = make([]proc.Interface, mcfg.Parallelism)
		for i := range sources {
			sources[i] = &parallelHead{pctx: pctx, pg: pg, Label: strconv.Itoa(i + 1)}
		}
	} else if ParallelModel == PM_USE_WORKER_URLS {
		// In this case each parallel head will be dedicated to a running zqd worker process
		for i, w := range workerURLs {
			sources = append(sources, &parallelHead{
				pctx:       pctx,
				pg:         pg,
				workerConn: api.NewConnectionTo(w),
				Label:      w + "#" + strconv.Itoa(i+1)})
		}
	} else if ParallelModel == PM_USE_SERVICE_ENDPOINT {
		// In this case each parallel head will seperately request from a
		// load-balanced service endpoint (backed by an unspecified number of process instances)
		for i := 0; i < mcfg.Parallelism; i++ { // TODO: need to update mcfg.Parallelism in compile!
			sources = append(sources, &parallelHead{
				pctx:       pctx,
				pg:         pg,
				workerConn: api.NewConnectionTo(WorkerServiceAddr),
				Label:      WorkerServiceAddr + "#" + strconv.Itoa(i+1)})
		}
	} else {
		return sources, pg, fmt.Errorf("Unsupported ParallelModel %d", ParallelModel)
	}
	return sources, pg, nil
}<|MERGE_RESOLUTION|>--- conflicted
+++ resolved
@@ -28,14 +28,10 @@
 	// workerConn is connection to a worker zqd process
 	// that is only used for distributed zqd.
 	// Thread (goroutine) parallelism is used when workerConn is nil.
-<<<<<<< HEAD
-	workerConn             *api.Connection
+	workerConn             *client.Connection
 	elapsedWaitForPull     int64
 	elapsedLocalProcessing int64
 	Label                  string
-=======
-	workerConn *client.Connection
->>>>>>> 8d7a8cde
 }
 
 func (ph *parallelHead) closeOnDone() {
@@ -153,11 +149,7 @@
 // for an open file (i.e. the stream for the open file),
 // nextSourceForConn sends a request to a remote zqd worker process, and returns
 // the ScannerCloser (i.e.output stream) for the remote zqd worker.
-<<<<<<< HEAD
-func (pg *parallelGroup) nextSourceForConn(conn *api.Connection, label string) (ScannerCloser, error) {
-=======
-func (pg *parallelGroup) nextSourceForConn(conn *client.Connection) (ScannerCloser, error) {
->>>>>>> 8d7a8cde
+func (pg *parallelGroup) nextSourceForConn(conn *client.Connection, label string) (ScannerCloser, error) {
 	select {
 	case src, ok := <-pg.sourceChan:
 		if !ok {
@@ -251,23 +243,11 @@
 	}
 
 	var sources []proc.Interface
-<<<<<<< HEAD
 	// mcfg.UseWorkers is used to indicate that we are processing
 	// a request that could be delegated to worker processes.
 	// /search requests have mcfg.UseWorkers=true
 	// If we are in a worker process, then mcfg.UseWorkers defaults to false.
 	if !mcfg.UseWorkers || ParallelModel == PM_USE_GOROUTINES {
-=======
-	// Two type of parallelGroups:
-	if len(workerURLs) > 0 {
-		// If workerURLs are present, then base the sources on the number of workers
-		for _, w := range workerURLs {
-			sources = append(sources, &parallelHead{pctx: pctx, pg: pg, workerConn: client.NewConnectionTo(w)})
-		}
-	} else {
-		// Normal: the sources are regular parallelHead procs
-		// and Parallelism is determined by mcfg
->>>>>>> 8d7a8cde
 		sources = make([]proc.Interface, mcfg.Parallelism)
 		for i := range sources {
 			sources[i] = &parallelHead{pctx: pctx, pg: pg, Label: strconv.Itoa(i + 1)}
@@ -278,7 +258,7 @@
 			sources = append(sources, &parallelHead{
 				pctx:       pctx,
 				pg:         pg,
-				workerConn: api.NewConnectionTo(w),
+				workerConn: client.NewConnectionTo(w),
 				Label:      w + "#" + strconv.Itoa(i+1)})
 		}
 	} else if ParallelModel == PM_USE_SERVICE_ENDPOINT {
@@ -288,7 +268,7 @@
 			sources = append(sources, &parallelHead{
 				pctx:       pctx,
 				pg:         pg,
-				workerConn: api.NewConnectionTo(WorkerServiceAddr),
+				workerConn: client.NewConnectionTo(WorkerServiceAddr),
 				Label:      WorkerServiceAddr + "#" + strconv.Itoa(i+1)})
 		}
 	} else {
