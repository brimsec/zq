--- conflicted
+++ resolved
@@ -12,11 +12,7 @@
 	"github.com/brimsec/zq/pkg/iosrc"
 	"github.com/brimsec/zq/ppl/zqd/apiserver"
 	"github.com/brimsec/zq/ppl/zqd/pcapanalyzer"
-<<<<<<< HEAD
 	"github.com/brimsec/zq/ppl/zqd/recruiter"
-	"github.com/brimsec/zq/ppl/zqd/space"
-=======
->>>>>>> 903a1f1b
 	"github.com/gorilla/mux"
 	"github.com/prometheus/client_golang/prometheus"
 	"github.com/prometheus/client_golang/prometheus/promhttp"
@@ -46,23 +42,14 @@
 }
 
 type Core struct {
-<<<<<<< HEAD
 	logger     *zap.Logger
+	mgr        *apiserver.Manager
 	registry   *prometheus.Registry
 	root       iosrc.URI
 	router     *mux.Router
-	spaces     *space.Manager
 	taskCount  int64
 	workerPool *recruiter.WorkerPool // state for personality=recruiter
 	workerReg  *recruiter.WorkerReg  // state for personality=worker
-=======
-	logger    *zap.Logger
-	mgr       *apiserver.Manager
-	registry  *prometheus.Registry
-	root      iosrc.URI
-	router    *mux.Router
-	taskCount int64
->>>>>>> 903a1f1b
 
 	suricata pcapanalyzer.Launcher
 	zeek     pcapanalyzer.Launcher
