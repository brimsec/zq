// Package search provides an implementation for launching zq searches and performing
// analytics on zng files stored in the server's root directory.
package search

import (
	"context"
	"fmt"
	"time"

	"github.com/brimsec/zq/api"
	"github.com/brimsec/zq/ast"
	"github.com/brimsec/zq/driver"
	"github.com/brimsec/zq/pkg/nano"
	"github.com/brimsec/zq/ppl/zqd/storage"
	"github.com/brimsec/zq/ppl/zqd/storage/archivestore"
	"github.com/brimsec/zq/ppl/zqd/storage/filestore"
	"github.com/brimsec/zq/zbuf"
	"github.com/brimsec/zq/zng/resolver"
	"github.com/brimsec/zq/zqe"
)

// This mtu is pretty small but it keeps the JSON object size below 64kb or so
// so the recevier can do reasonable, interactive streaming updates.
const DefaultMTU = 100

const StatsInterval = time.Millisecond * 500

const (
	MimeTypeCSV    = "text/csv"
	MimeTypeJSON   = "application/json"
	MimeTypeNDJSON = "application/x-ndjson"
	MimeTypeZJSON  = "application/x-zjson"
	MimeTypeZNG    = "application/x-zng"
)

type SearchOp struct {
	query   *Query
	workers int // for distributed queries only
}

func NewSearchOp(req api.SearchRequest) (*SearchOp, error) {
	if req.Span.Ts < 0 {
		return nil, zqe.ErrInvalid("time span must have non-negative timestamp")
	}
	if req.Span.Dur < 0 {
		return nil, zqe.ErrInvalid("time span must have non-negative duration")
	}
	// XXX zqd only supports backwards searches, remove once this has been
	// fixed.
	if req.Dir == 1 {
		return nil, zqe.ErrInvalid("forward searches not yet supported")
	}
	if req.Dir != -1 {
		return nil, zqe.ErrInvalid("time direction must be 1 or -1")
	}
	query, err := UnpackQuery(req)
	if err != nil {
		return nil, err
	}
	return &SearchOp{query: query, workers: req.Workers}, nil
}

func (s *SearchOp) Run(ctx context.Context, store storage.Storage, output Output) (err error) {
	d := &searchdriver{
		output:    output,
		startTime: nano.Now(),
	}
	d.start(0)
	defer func() {
		if err != nil {
			d.abort(0, err)
			return
		}
		d.end(0)
	}()

	statsTicker := time.NewTicker(StatsInterval)
	defer statsTicker.Stop()
	zctx := resolver.NewContext()

	switch st := store.(type) {
	case *archivestore.Storage:
		return driver.MultiRun(ctx, d, s.query.Proc, zctx, st.MultiSource(), driver.MultiConfig{
<<<<<<< HEAD
			Span:            s.query.Span,
			StatsTick:       statsTicker.C,
			Order:           order,
			Parallelism:     s.workers,
			DistributedExec: (s.workers > 0),
=======
			Span:      s.query.Span,
			StatsTick: statsTicker.C,
			Order:     zbuf.OrderDesc,
>>>>>>> 903a1f1b
		})
	case *filestore.Storage:
		rc, err := st.Open(ctx, zctx, s.query.Span)
		if err != nil {
			return err
		}
		defer rc.Close()

		return driver.Run(ctx, d, s.query.Proc, zctx, rc, driver.Config{
			ReaderSortKey:     "ts",
			ReaderSortReverse: true,
			Span:              s.query.Span,
			StatsTick:         statsTicker.C,
		})
	default:
		return fmt.Errorf("unknown storage type %T", st)
	}
}

// A Query is the internal representation of search query describing a source
// of tuples, a "search" applied to the tuples producing a set of matched
// tuples, and a proc to the process the tuples
type Query struct {
	Space api.SpaceID
	Dir   int
	Span  nano.Span
	Proc  ast.Proc
}

// UnpackQuery transforms a api.SearchRequest into a Query.
func UnpackQuery(req api.SearchRequest) (*Query, error) {
	proc, err := ast.UnpackJSON(nil, req.Proc)
	if err != nil {
		return nil, err
	}
	return &Query{
		Space: req.Space,
		Dir:   req.Dir,
		Span:  req.Span,
		Proc:  proc,
	}, nil
}

// searchdriver implements driver.Driver.
type searchdriver struct {
	output    Output
	startTime nano.Ts
}

func (d *searchdriver) start(id int64) error {
	return d.output.SendControl(&api.TaskStart{"TaskStart", id})
}

func (d *searchdriver) end(id int64) error {
	return d.output.End(&api.TaskEnd{"TaskEnd", id, nil})
}

func (d *searchdriver) abort(id int64, err error) error {
	verr := &api.Error{Type: "INTERNAL", Message: err.Error()}
	return d.output.SendControl(&api.TaskEnd{"TaskEnd", id, verr})
}

func (d *searchdriver) Warn(warning string) error {
	v := api.SearchWarning{
		Type:    "SearchWarning",
		Warning: warning,
	}
	return d.output.SendControl(v)
}

func (d *searchdriver) Write(cid int, batch zbuf.Batch) error {
	return d.output.SendBatch(cid, batch)
}

func (d *searchdriver) Stats(stats api.ScannerStats) error {
	v := api.SearchStats{
		Type:         "SearchStats",
		StartTime:    d.startTime,
		UpdateTime:   nano.Now(),
		ScannerStats: stats,
	}
	return d.output.SendControl(v)
}

func (d *searchdriver) ChannelEnd(cid int) error {
	v := &api.SearchEnd{
		Type:      "SearchEnd",
		ChannelID: cid,
		Reason:    "eof",
	}
	return d.output.SendControl(v)
}<|MERGE_RESOLUTION|>--- conflicted
+++ resolved
@@ -81,17 +81,11 @@
 	switch st := store.(type) {
 	case *archivestore.Storage:
 		return driver.MultiRun(ctx, d, s.query.Proc, zctx, st.MultiSource(), driver.MultiConfig{
-<<<<<<< HEAD
 			Span:            s.query.Span,
 			StatsTick:       statsTicker.C,
-			Order:           order,
+			Order:           zbuf.OrderDesc,
 			Parallelism:     s.workers,
 			DistributedExec: (s.workers > 0),
-=======
-			Span:      s.query.Span,
-			StatsTick: statsTicker.C,
-			Order:     zbuf.OrderDesc,
->>>>>>> 903a1f1b
 		})
 	case *filestore.Storage:
 		rc, err := st.Open(ctx, zctx, s.query.Span)
